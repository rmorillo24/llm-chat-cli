--- conflicted
+++ resolved
@@ -14,7 +14,7 @@
 import logging
 import questionary
 
-logging.basicConfig(level=logging.DEBUG)
+logging.basicConfig(level=logging.ERROR)
 # logging.debug("Variable x = %s", x)
 TIMING = True
 
@@ -91,26 +91,22 @@
     def __init__(self, config_manager: ConfigManager):
         # Initialize the dispatch table with reserved words and their actions
         self.commands = {
-            '.exit': self._exit,
-            '.help': self._help,
-            '.clear': self._clear,
-            '.models': self._models,
-<<<<<<< HEAD
-            '.set': self._set
+            ':exit': self._exit,
+            ':help': self._help,
+            ':clear': self._clear,
+            ':models': self._models,
+            ':updateollama': self._update_ollama_models,
+            ':set': self._set
         }
         self.args = []
-=======
-            '.updateollama': self._update_ollama_models
-        }
         self.config_manager = config_manager
->>>>>>> 3b0f1281
 
     def _exit(self):
         print("Bye!")
         return False  # Signal to break the loop
 
     def _help(self):
-        print("Available commands: .exit, .help, .clear, .models")
+        print("Available commands: .exit, .help, .clear, .models, .set, .updateollama")
         return True  # Continue the loop
 
     def _clear(self):
@@ -126,16 +122,16 @@
         llm_client.load_model(selected_model)
         return True
 
-<<<<<<< HEAD
     def _set(self):
         global TIMING
-        print("setting", self.args)
         if self.args[0] == "timing":
                 TIMING = True
-=======
+        if self.args[0] == "notiming":
+                TIMING = False
+        return True
+
     def _update_ollama_models(self):
         self.config_manager.update_ollama_models()
->>>>>>> 3b0f1281
         return True
 
     def handle_input(self, user_input):
@@ -164,26 +160,16 @@
 
 
 if __name__ == "__main__":
-<<<<<<< HEAD
-    config_path = Path.home() / Path(".config/llm-chat-cli/configs.yaml")
     os.environ.setdefault("PAGER", "less -RFX")
-    console = Console(force_terminal=True)
-    command_handler = CommandHandler()
     
     try:
-        llm_client = LLMClient(config_path)
-        # command_handler.handle_input(".models")
-        llm_client.load_model()  # Carga el modelo por defecto
-=======
 
-    config_manager= ConfigManager(Path.home() / ".config" / "llm-chat-cli" / "configs.yaml")
-    console = Console()
-
-    try:
+        config_manager= ConfigManager(Path.home() / ".config" / "llm-chat-cli" / "configs.yaml")
+        console = Console(force_terminal = True)
+        command_handler = CommandHandler(config_manager)
         llm_client = LLMClient(config_manager)
         llm_client.load_model()  # Load default model for faster start
-        console.print(Markdown(f"Chatting with *" + llm_client.default_model + "*. How can I help you today?"))
->>>>>>> 3b0f1281
+        # console.print(Markdown(f"Chatting with *" + llm_client.default_model + "*. How can I help you today?"))
     except Exception as e:
         print(f"Error al cargar la configuración: {e}")
         exit(1)
@@ -192,20 +178,10 @@
         {'role': 'system', 'content': 'You are my assistant. I want short and concise answers without decoration or polite, unnecessary words.'}
     ]
 
-<<<<<<< HEAD
     st = True
     while st:
         prompt = Text("\n\n> ", style="white on @1f2430 bold")
         user_input = console.input(prompt)
+        console.print("\n")
         st = command_handler.handle_input(user_input)
-=======
-    command_handler = CommandHandler(config_manager)
-    st = True
-    while st:
-        user_input = input("\n> ")
-        try:
-            st = command_handler.handle_input(user_input)
-        except Exception as e:
-            print(f"ERROR: {e}")
->>>>>>> 3b0f1281
         
